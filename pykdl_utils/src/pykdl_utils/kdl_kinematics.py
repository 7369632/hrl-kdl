#!/usr/bin/env python
#
# Provides wrappers for PyKDL kinematics.
#
# Copyright (c) 2012, Georgia Tech Research Corporation
# All rights reserved.
#
# Redistribution and use in source and binary forms, with or without
# modification, are permitted provided that the following conditions are met:
#     * Redistributions of source code must retain the above copyright
#       notice, this list of conditions and the following disclaimer.
#     * Redistributions in binary form must reproduce the above copyright
#       notice, this list of conditions and the following disclaimer in the
#       documentation and/or other materials provided with the distribution.
#     * Neither the name of the Georgia Tech Research Corporation nor the
#       names of its contributors may be used to endorse or promote products
#       derived from this software without specific prior written permission.
#
# THIS SOFTWARE IS PROVIDED BY GEORGIA TECH RESEARCH CORPORATION ''AS IS'' AND
# ANY EXPRESS OR IMPLIED WARRANTIES, INCLUDING, BUT NOT LIMITED TO, THE IMPLIED
# WARRANTIES OF MERCHANTABILITY AND FITNESS FOR A PARTICULAR PURPOSE ARE
# DISCLAIMED. IN NO EVENT SHALL GEORGIA TECH BE LIABLE FOR ANY DIRECT, INDIRECT,
# INCIDENTAL, SPECIAL, EXEMPLARY, OR CONSEQUENTIAL DAMAGES (INCLUDING, BUT NOT
# LIMITED TO, PROCUREMENT OF SUBSTITUTE GOODS OR SERVICES; LOSS OF USE, DATA,
# OR PROFITS; OR BUSINESS INTERRUPTION) HOWEVER CAUSED AND ON ANY THEORY OF
# LIABILITY, WHETHER IN CONTRACT, STRICT LIABILITY, OR TORT (INCLUDING NEGLIGENCE
# OR OTHERWISE) ARISING IN ANY WAY OUT OF THE USE OF THIS SOFTWARE, EVEN IF
# ADVISED OF THE POSSIBILITY OF SUCH DAMAGE.
#
# Author: Kelsey Hawkins

import numpy as np
import sys

import PyKDL as kdl
import rospy

from sensor_msgs.msg import JointState
import hrl_geom.transformations as trans
from hrl_geom.pose_converter import PoseConv
from kdl_parser import kdl_tree_from_urdf_model
from urdf_parser_py.urdf import Robot

def create_kdl_kin(base_link, end_link, urdf_filename=None, description_param="/robot_description"):
    if urdf_filename is None:
        robot = Robot.from_parameter_server(key=description_param)
    else:
        f = file(urdf_filename, 'r')
        robot = Robot.from_xml_string(f.read())
        f.close()
    return KDLKinematics(robot, base_link, end_link)

##
# Provides wrappers for performing KDL functions on a designated kinematic
# chain given a URDF representation of a robot.

class KDLKinematics(object):
    ##
    # Constructor
    # @param urdf URDF object of robot.
    # @param base_link Name of the root link of the kinematic chain.
    # @param end_link Name of the end link of the kinematic chain.
    # @param kdl_tree Optional KDL.Tree object to use. If None, one will be generated
    #                          from the URDF.
    def __init__(self, urdf, base_link, end_link, kdl_tree=None):
        if kdl_tree is None:
            kdl_tree = kdl_tree_from_urdf_model(urdf)
        self.tree = kdl_tree
        self.urdf = urdf

        base_link = base_link.split("/")[-1] # for dealing with tf convention
        end_link = end_link.split("/")[-1] # for dealing with tf convention
        self.chain = kdl_tree.getChain(base_link, end_link)
        self.base_link = base_link
        self.end_link = end_link

        # record joint information in easy-to-use lists
        self.joint_limits_lower = []
        self.joint_limits_upper = []
        self.joint_safety_lower = []
        self.joint_safety_upper = []
        self.joint_types = []
        for jnt_name in self.get_joint_names():
            jnt = urdf.joint_map[jnt_name]
            if jnt.limit is not None:
                self.joint_limits_lower.append(jnt.limit.lower)
                self.joint_limits_upper.append(jnt.limit.upper)
            else:
                self.joint_limits_lower.append(None)
                self.joint_limits_upper.append(None)
            if jnt.safety_controller is not None:
                self.joint_safety_lower.append(jnt.safety_controller.soft_lower_limit)#.lower)
                self.joint_safety_upper.append(jnt.safety_controller.soft_upper_limit)#.upper)
            elif jnt.limit is not None:
                self.joint_safety_lower.append(jnt.limit.lower)
                self.joint_safety_upper.append(jnt.limit.upper)
            else:
                self.joint_safety_lower.append(None)
                self.joint_safety_upper.append(None)
            self.joint_types.append(jnt.type)
        def replace_none(x, v):
            if x is None:
                return v
            return x
        self.joint_limits_lower = np.array([replace_none(jl, -np.inf)
                                            for jl in self.joint_limits_lower])
        self.joint_limits_upper = np.array([replace_none(jl, np.inf)
                                            for jl in self.joint_limits_upper])
        self.joint_safety_lower = np.array([replace_none(jl, -np.inf)
                                            for jl in self.joint_safety_lower])
        self.joint_safety_upper = np.array([replace_none(jl, np.inf)
                                            for jl in self.joint_safety_upper])
        self.joint_types = np.array(self.joint_types)
        self.num_joints = len(self.get_joint_names())

        self._fk_kdl = kdl.ChainFkSolverPos_recursive(self.chain)
        self._ik_v_kdl = kdl.ChainIkSolverVel_pinv(self.chain)
        self._ik_p_kdl = kdl.ChainIkSolverPos_NR(self.chain, self._fk_kdl, self._ik_v_kdl)
        self._jac_kdl = kdl.ChainJntToJacSolver(self.chain)
        self._dyn_kdl = kdl.ChainDynParam(self.chain, kdl.Vector.Zero())

    def extract_joint_state(self, js, joint_names=None):
        if joint_names is None:
            joint_names = self.get_joint_names()
        q   = np.zeros(len(joint_names))
        qd  = np.zeros(len(joint_names))
        eff = np.zeros(len(joint_names))
        for i, joint_name in enumerate(joint_names):
            js_idx = js.name.index(joint_name)
            if js_idx < len(js.position) and q is not None:
                q[i]   = js.position[js_idx]
            else:
                q = None
            if js_idx < len(js.velocity) and qd is not None:
                qd[i]  = js.velocity[js_idx]
            else:
                qd = None
            if js_idx < len(js.effort) and eff is not None:
                eff[i] = js.effort[js_idx]
            else:
                eff = None
        return q, qd, eff

    ##
    # @return List of link names in the kinematic chain.
    def get_link_names(self, joints=False, fixed=True):
        return self.urdf.get_chain(self.base_link, self.end_link, joints, fixed)

    ##
    # @return List of joint names in the kinematic chain.
    def get_joint_names(self, links=False, fixed=False):
        return self.urdf.get_chain(self.base_link, self.end_link,
                                   links=links, fixed=fixed)

    def get_joint_limits(self):
        return self.joint_limits_lower, self.joint_limits_upper

    def FK(self, q, link_number=None):
        if link_number is not None:
            end_link = self.get_link_names(fixed=False)[link_number]
        else:
            end_link = None
        homo_mat = self.forward(q, end_link)
        pos, rot = PoseConv.to_pos_rot(homo_mat)
        return pos, rot


    ##
    # Forward kinematics on the given joint angles, returning the location of the
    # end_link in the base_link's frame.
    # @param q List of joint angles for the full kinematic chain.
    # @param end_link Name of the link the pose should be obtained for.
    # @param base_link Name of the root link frame the end_link should be found in.
    # @return 4x4 numpy.mat homogeneous transformation
    def forward(self, q, end_link=None, base_link=None):
        link_names = self.get_link_names()
        if end_link is None:
            end_link = self.chain.getNrOfSegments()
        else:
            end_link = end_link.split("/")[-1]
            if end_link in link_names:
                end_link = link_names.index(end_link)
            else:
                print "Target segment %s not in KDL chain" % end_link
                return None
        if base_link is None:
            base_link = 0
        else:
            base_link = base_link.split("/")[-1]
            if base_link in link_names:
                base_link = link_names.index(base_link)
            else:
                print "Base segment %s not in KDL chain" % base_link
                return None
        base_trans = self._do_kdl_fk(q, base_link)
        if base_trans is None:
            print "FK KDL failure on base transformation."
        end_trans = self._do_kdl_fk(q, end_link)
        if end_trans is None:
            print "FK KDL failure on end transformation."
        return base_trans**-1 * end_trans

    def _do_kdl_fk(self, q, link_number):
        endeffec_frame = kdl.Frame()
        kinematics_status = self._fk_kdl.JntToCart(joint_list_to_kdl(q),
                                                   endeffec_frame,
                                                   link_number)
        if kinematics_status >= 0:
            p = endeffec_frame.p
            M = endeffec_frame.M
            return np.mat([[M[0,0], M[0,1], M[0,2], p.x()],
                           [M[1,0], M[1,1], M[1,2], p.y()],
                           [M[2,0], M[2,1], M[2,2], p.z()],
                           [     0,      0,      0,     1]])
        else:
            return None

    ##
    # Inverse kinematics for a given pose, returning the joint angles required
    # to obtain the target pose.
    # @param pose Pose-like object represeting the target pose of the end effector.
    # @param q_guess List of joint angles to seed the IK search.
    # @param min_joints List of joint angles to lower bound the angles on the IK search.
    #                   If None, the safety limits are used.
    # @param max_joints List of joint angles to upper bound the angles on the IK search.
    #                   If None, the safety limits are used.
    # @param maxiter The maximum Newton-Raphson iterations.
    #                If None, 100 is set. 
    # @param eps     The precision for the position, used to end the iterations,
    #                If None, epsilon is set. 
    # @return np.array of joint angles needed to reach the pose or None if no solution was found.
    def inverse(self, pose, q_guess=None, min_joints=None, max_joints=None, maxiter=100,\
                eps=sys.float_info.epsilon):
        pos, rot = PoseConv.to_pos_rot(pose)
        pos_kdl = kdl.Vector(pos[0,0], pos[1,0], pos[2,0])
        rot_kdl = kdl.Rotation(rot[0,0], rot[0,1], rot[0,2],
                               rot[1,0], rot[1,1], rot[1,2],
                               rot[2,0], rot[2,1], rot[2,2])
        frame_kdl = kdl.Frame(rot_kdl, pos_kdl)
        if min_joints is None:
            min_joints = self.joint_safety_lower
        if max_joints is None:
            max_joints = self.joint_safety_upper
        mins_kdl = joint_list_to_kdl(min_joints)
        maxs_kdl = joint_list_to_kdl(max_joints)
<<<<<<< HEAD
        ik_p_kdl = kdl.ChainIkSolverPos_NR_JL(self.chain, mins_kdl, maxs_kdl,
                                              self._fk_kdl, self._ik_v_kdl)

        if np.any(q_guess == None):
=======
        ik_p_kdl = kdl.ChainIkSolverPos_NR_JL(self.chain, mins_kdl, maxs_kdl,\
                                              self._fk_kdl, self._ik_v_kdl, maxiter, eps)
                                              
        if q_guess == None:
>>>>>>> 7688ee6a
            # use the midpoint of the joint limits as the guess
            lower_lim = np.where(np.isfinite(min_joints), min_joints, 0.)
            upper_lim = np.where(np.isfinite(max_joints), max_joints, 0.)
            q_guess = (lower_lim + upper_lim) / 2.0
            q_guess = np.where(np.isnan(q_guess), [0.]*len(q_guess), q_guess)

        q_kdl = kdl.JntArray(self.num_joints)
        q_guess_kdl = joint_list_to_kdl(q_guess)
        if ik_p_kdl.CartToJnt(q_guess_kdl, frame_kdl, q_kdl) >= 0:
            return np.array(joint_kdl_to_list(q_kdl))
        else:
            return None

    ##
    # Repeats IK for different sets of random initial angles until a solution is found
    # or the call times out.
    # @param pose Pose-like object represeting the target pose of the end effector.
    # @param timeout Time in seconds to look for a solution.
    # @param min_joints List of joint angles to lower bound the angles on the IK search.
    #                   If None, the safety limits are used.
    # @param max_joints List of joint angles to upper bound the angles on the IK search.
    #                   If None, the safety limits are used.
    # @return np.array of joint angles needed to reach the pose or None if no solution was found.
    def inverse_search(self, pose, timeout=1., min_joints=None, max_joints=None):
        st_time = rospy.get_time()
        if min_joints is None:
            min_joints = self.joint_safety_lower
        if max_joints is None:
            max_joints = self.joint_safety_upper
        
        while not rospy.is_shutdown() and rospy.get_time() - st_time < timeout:
            q_init = self.random_joint_angles()
            q_ik = self.inverse(pose, q_init, min_joints, max_joints)
            if q_ik is not None:
                return q_ik
        return None

    ##
    # Returns the Jacobian matrix at the end_link for the given joint angles.
    # @param q List of joint angles.
    # @return 6xN np.mat Jacobian
    # @param pos Point in base frame where the jacobian is acting on.
    #            If None, we assume the end_link
    def jacobian(self, q, pos=None):
        j_kdl = kdl.Jacobian(self.num_joints)
        q_kdl = joint_list_to_kdl(q)
        self._jac_kdl.JntToJac(q_kdl, j_kdl)
        if pos is not None:
            ee_pos = self.forward(q)[:3,3]
            pos_kdl = kdl.Vector(pos[0]-ee_pos[0], pos[1]-ee_pos[1],
                                  pos[2]-ee_pos[2])
            j_kdl.changeRefPoint(pos_kdl)
        return kdl_to_mat(j_kdl)

    ##
    # Returns the joint space mass matrix at the end_link for the given joint angles.
    # @param q List of joint angles.
    # @return NxN np.mat Inertia matrix
    def inertia(self, q):
        h_kdl = kdl.JntSpaceInertiaMatrix(self.num_joints)
        self._dyn_kdl.JntToMass(joint_list_to_kdl(q), h_kdl)
        return kdl_to_mat(h_kdl)

    ##
    # Returns the cartesian space mass matrix at the end_link for the given joint angles.
    # @param q List of joint angles.
    # @return 6x6 np.mat Cartesian inertia matrix
    def cart_inertia(self, q):
        H = self.inertia(q)
        J = self.jacobian(q)
        return np.linalg.inv(J * np.linalg.inv(H) * J.T)

    ##
    # Tests to see if the given joint angles are in the joint limits.
    # @param List of joint angles.
    # @return True if joint angles in joint limits.
    def joints_in_limits(self, q):
        lower_lim = self.joint_limits_lower
        upper_lim = self.joint_limits_upper
        return np.all([q >= lower_lim, q <= upper_lim], 0)

    ##
    # Tests to see if the given joint angles are in the joint safety limits.
    # @param List of joint angles.
    # @return True if joint angles in joint safety limits.
    def joints_in_safe_limits(self, q):
        lower_lim = self.joint_safety_lower
        upper_lim = self.joint_safety_upper
        return np.all([q >= lower_lim, q <= upper_lim], 0)

    ##
    # Clips joint angles to the safety limits.
    # @param List of joint angles.
    # @return np.array list of clipped joint angles.
    def clip_joints_safe(self, q):
        lower_lim = self.joint_safety_lower
        upper_lim = self.joint_safety_upper
        return np.clip(q, lower_lim, upper_lim)

    ##
    # Returns a set of random joint angles distributed uniformly in the safety limits.
    # @return np.array list of random joint angles.
    def random_joint_angles(self):
        lower_lim = self.joint_safety_lower
        upper_lim = self.joint_safety_upper
        lower_lim = np.where(np.isfinite(lower_lim), lower_lim, -np.pi)
        upper_lim = np.where(np.isfinite(upper_lim), upper_lim, np.pi)
        zip_lims = zip(lower_lim, upper_lim)
        return np.array([np.random.uniform(min_lim, max_lim) for min_lim, max_lim in zip_lims])

    ##
    # Returns a difference between the two sets of joint angles while insuring
    # that the shortest angle is returned for the continuous joints.
    # @param q1 List of joint angles.
    # @param q2 List of joint angles.
    # @return np.array of wrapped joint angles for retval = q1 - q2
    def difference_joints(self, q1, q2):
        diff = np.array(q1) - np.array(q2)
        diff_mod = np.mod(diff, 2 * np.pi)
        diff_alt = diff_mod - 2 * np.pi
        for i, continuous in enumerate(self.joint_types == 'continuous'):
            if continuous:
                if diff_mod[i] < -diff_alt[i]:
                    diff[i] = diff_mod[i]
                else:
                    diff[i] = diff_alt[i]
        return diff

    ##
    # Performs an IK search while trying to balance the demands of reaching the goal,
    # maintaining a posture, and prioritizing rotation or position.
    def inverse_biased(self, pose, q_init, q_bias, q_bias_weights, rot_weight=1.,
                       bias_vel=0.01, num_iter=100):
        # This code is potentially volatile
        q_out = np.mat(self.inverse_search(pose)).T
        for i in range(num_iter):
            pos_fk, rot_fk = PoseConv.to_pos_rot(self.forward(q_out))
            delta_twist = np.mat(np.zeros((6, 1)))
            pos_delta = pos - pos_fk
            delta_twist[:3,0] = pos_delta
            rot_delta = np.mat(np.eye(4))
            rot_delta[:3,:3] = rot * rot_fk.T
            rot_delta_angles = np.mat(trans.euler_from_matrix(rot_delta)).T
            delta_twist[3:6,0] = rot_delta_angles
            J = self.jacobian(q_out)
            J[3:6,:] *= np.sqrt(rot_weight)
            delta_twist[3:6,0] *= np.sqrt(rot_weight)
            J_tinv = np.linalg.inv(J.T * J + np.diag(q_bias_weights) * np.eye(len(q_init))) * J.T
            q_bias_diff = q_bias - q_out
            q_bias_diff_normed = q_bias_diff * bias_vel / np.linalg.norm(q_bias_diff)
            delta_q = q_bias_diff_normed + J_tinv * (delta_twist - J * q_bias_diff_normed)
            q_out += delta_q
            q_out = np.mat(self.clip_joints_safe(q_out.T.A[0])).T
        return q_out

    ##
    # inverse_biased with random restarts.
    def inverse_biased_search(self, pos, rot, q_bias, q_bias_weights, rot_weight=1.,
                              bias_vel=0.01, num_iter=100, num_search=20):
        # This code is potentially volatile
        q_sol_min = []
        min_val = 1000000.
        for i in range(num_search):
            q_init = self.random_joint_angles()
            q_sol = self.inverse_biased(pos, rot, q_init, q_bias, q_bias_weights, rot_weight=1.,
                                        bias_vel=bias_vel, num_iter=num_iter)
            cur_val = np.linalg.norm(np.diag(q_bias_weights) * (q_sol - q_bias))
            if cur_val < min_val:
                min_val = cur_val
                q_sol_min = q_sol
        return q_sol_min


def kdl_to_mat(m):
    mat =  np.mat(np.zeros((m.rows(), m.columns())))
    for i in range(m.rows()):
        for j in range(m.columns()):
            mat[i,j] = m[i,j]
    return mat

def joint_kdl_to_list(q):
    if q == None:
        return None
    return [q[i] for i in range(q.rows())]

def joint_list_to_kdl(q):
    if q is None:
        return None
    if type(q) == np.matrix and q.shape[1] == 0:
        q = q.T.tolist()[0]
    q_kdl = kdl.JntArray(len(q))
    for i, q_i in enumerate(q):
        q_kdl[i] = q_i
    return q_kdl

def main():
    import sys
    def usage():
        print("Tests for kdl_parser:\n")
        print("kdl_parser <urdf file>")
        print("\tLoad the URDF from file.")
        print("kdl_parser")
        print("\tLoad the URDF from the parameter server.")
        sys.exit(1)

    if len(sys.argv) > 2:
        usage()
    if len(sys.argv) == 2 and (sys.argv[1] == "-h" or sys.argv[1] == "--help"):
        usage()
    if (len(sys.argv) == 1):
        robot = Robot.from_parameter_server()
    else:
        f = file(sys.argv[1], 'r')
        robot = Robot.from_xml_string(f.read())
        f.close()

    if True:
        import random
        base_link = robot.get_root()
        end_link = robot.link_map.keys()[random.randint(0, len(robot.link_map)-1)]
        print "Root link: %s; Random end link: %s" % (base_link, end_link)
        kdl_kin = KDLKinematics(robot, base_link, end_link)
        q = kdl_kin.random_joint_angles()
        print "Random angles:", q
        pose = kdl_kin.forward(q)
        print "FK:", pose
        q_new = kdl_kin.inverse(pose)
        print "IK (not necessarily the same):", q_new
        if q_new is not None:
            pose_new = kdl_kin.forward(q_new)
            print "FK on IK:", pose_new
            print "Error:", np.linalg.norm(pose_new * pose**-1 - np.mat(np.eye(4)))
        else:
            print "IK failure"
        J = kdl_kin.jacobian(q)
        print "Jacobian:", J
        M = kdl_kin.inertia(q)
        print "Inertia matrix:", M
        if False:
            M_cart = kdl_kin.cart_inertia(q)
            print "Cartesian inertia matrix:", M_cart

    if True:
        rospy.init_node("kdl_kinematics")
        num_times = 20
        while not rospy.is_shutdown() and num_times > 0:
            base_link = robot.get_root()
            end_link = robot.link_map.keys()[random.randint(0, len(robot.link_map)-1)]
            print "Root link: %s; Random end link: %s" % (base_link, end_link)
            kdl_kin = KDLKinematics(robot, base_link, end_link)
            q = kdl_kin.random_joint_angles()
            pose = kdl_kin.forward(q)
            q_guess = kdl_kin.random_joint_angles()
            q_new = kdl_kin.inverse(pose, q_guess)
            if q_new is None:
                print "Bad IK, trying search..."
                q_search = kdl_kin.inverse_search(pose)
                pose_search = kdl_kin.forward(q_search)
                print "Result error:", np.linalg.norm(pose_search * pose**-1 - np.mat(np.eye(4)))
            num_times -= 1

if __name__ == "__main__":
    main()<|MERGE_RESOLUTION|>--- conflicted
+++ resolved
@@ -243,17 +243,10 @@
             max_joints = self.joint_safety_upper
         mins_kdl = joint_list_to_kdl(min_joints)
         maxs_kdl = joint_list_to_kdl(max_joints)
-<<<<<<< HEAD
-        ik_p_kdl = kdl.ChainIkSolverPos_NR_JL(self.chain, mins_kdl, maxs_kdl,
-                                              self._fk_kdl, self._ik_v_kdl)
-
-        if np.any(q_guess == None):
-=======
         ik_p_kdl = kdl.ChainIkSolverPos_NR_JL(self.chain, mins_kdl, maxs_kdl,\
                                               self._fk_kdl, self._ik_v_kdl, maxiter, eps)
-                                              
-        if q_guess == None:
->>>>>>> 7688ee6a
+
+        if np.any(q_guess == None):
             # use the midpoint of the joint limits as the guess
             lower_lim = np.where(np.isfinite(min_joints), min_joints, 0.)
             upper_lim = np.where(np.isfinite(max_joints), max_joints, 0.)
